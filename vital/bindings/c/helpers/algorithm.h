--- conflicted
+++ resolved
@@ -74,102 +74,101 @@
 
 
 /// Macro companion to DECLARE_COMMON_ALGO_API, providing type implementations
-#define DEFINE_COMMON_ALGO_API( type )                                          \
-  /* Make sptr cache for specific type */                                       \
-  namespace kwiver {                                                            \
-    namespace vital_c {                                                         \
-      SharedPointerCache< kwiver::vital::algo::type, vital_algorithm_t >        \
-        ALGORITHM_##type##_SPTR_CACHE( #type );                                 \
-  }                                                                             \
-  }                                                                             \
-                                                                                \
-  /* ==================================================================== */    \
-  /* Functions on types (static methods)                                  */    \
-  /* -------------------------------------------------------------------- */    \
-                                                                                \
-  /* Create new instance of a specific algorithm implementation */              \
-  vital_algorithm_t* vital_algorithm_##type##_create( char const *impl_name )   \
-  {                                                                             \
-    STANDARD_CATCH(                                                             \
-      "C::algorithm::" #type "::create", NULL,                                  \
-      kwiver::vital::algo::type##_sptr algo_sptr =                              \
-        kwiver::vital::algo::type::create( impl_name );                         \
-      if( algo_sptr )                                                           \
-      {                                                                         \
-        kwiver::vital_c::ALGORITHM_SPTR_CACHE.store( algo_sptr );               \
-        kwiver::vital_c::ALGORITHM_##type##_SPTR_CACHE.store( algo_sptr );      \
-        return reinterpret_cast<vital_algorithm_t*>(algo_sptr.get());           \
-      }                                                                         \
-    );                                                                          \
-    return 0;                                                                   \
-  }                                                                             \
-                                                                                \
-  /* Destroy an algorithm instance of this type */                              \
-  void vital_algorithm_##type##_destroy( vital_algorithm_t *algo,               \
-                                         vital_error_handle_t *eh )             \
-  {                                                                             \
-    STANDARD_CATCH(                                                             \
-      "C::algorithm::" #type "::destroy", eh,                                   \
-      kwiver::vital_c::ALGORITHM_SPTR_CACHE.erase( algo );                      \
-      kwiver::vital_c::ALGORITHM_##type##_SPTR_CACHE.erase( algo );             \
-    );                                                                          \
-  }                                                                             \
-                                                                                \
-  /* Get a list of registered implementation names for this algorithm type */   \
-  void vital_algorithm_##type##_registered_names( unsigned int *length,         \
-                                                  char ***names )               \
-  {                                                                             \
-    STANDARD_CATCH(                                                             \
-      "C::algorithm::" #type "::registered_names", NULL,                        \
-      std::vector<std::string> name_list =                                      \
-        kwiver::vital::algo::type::registered_names();                          \
-      kwiver::vital_c::make_string_list( name_list, *length, *names );          \
-    );                                                                          \
-  }                                                                             \
-                                                                                \
-  /** Get the configuration for a named algorithm in the given config */        \
-  void                                                                          \
-  vital_algorithm_##type##_get_type_config( char const *name,                   \
-                                            vital_algorithm_t const *algo,      \
-                                            vital_config_block_t *cb,           \
-                                            vital_error_handle_t *eh )          \
-  {                                                                             \
-    STANDARD_CATCH(                                                             \
-      "C::algorithm::" #type "::get_type_config", eh,                           \
-      /* Checking algo ptr in order to allow getting a raw config when given
-       * NULL
-       */                                                                       \
-      kwiver::vital::algo::type##_sptr algo_sptr;                               \
-      if( algo )                                                                \
-      {                                                                         \
+#define DEFINE_COMMON_ALGO_API( type )                                  \
+  /* Make sptr cache for specific type */                               \
+  namespace kwiver {                                                    \
+    namespace vital_c {                                                 \
+      SharedPointerCache< kwiver::vital::algo::type, vital_algorithm_t > \
+        ALGORITHM_##type##_SPTR_CACHE( #type );                         \
+  }                                                                     \
+  }                                                                     \
+                                                                        \
+  /* ==================================================================== */ \
+  /* Functions on types (static methods)                                  */ \
+  /* -------------------------------------------------------------------- */ \
+                                                                        \
+  /* Create new instance of a specific algorithm implementation */      \
+  vital_algorithm_t* vital_algorithm_##type##_create( char const *impl_name ) \
+  {                                                                     \
+    STANDARD_CATCH(                                                     \
+      "C::algorithm::" #type "::create", NULL,                          \
+      kwiver::vital::algo::type##_sptr algo_sptr =                      \
+        kwiver::vital::algo::type::create( impl_name );                 \
+      if( algo_sptr )                                                   \
+      {                                                                 \
+        kwiver::vital_c::ALGORITHM_SPTR_CACHE.store( algo_sptr );       \
+        kwiver::vital_c::ALGORITHM_##type##_SPTR_CACHE.store( algo_sptr ); \
+        return reinterpret_cast<vital_algorithm_t*>(algo_sptr.get());   \
+      }                                                                 \
+    );                                                                  \
+    return 0;                                                           \
+  }                                                                     \
+                                                                        \
+  /* Destroy an algorithm instance of this type */                      \
+  void vital_algorithm_##type##_destroy( vital_algorithm_t *algo,       \
+                                         vital_error_handle_t *eh )     \
+  {                                                                     \
+    STANDARD_CATCH(                                                     \
+      "C::algorithm::" #type "::destroy", eh,                           \
+      kwiver::vital_c::ALGORITHM_SPTR_CACHE.erase( algo );              \
+      kwiver::vital_c::ALGORITHM_##type##_SPTR_CACHE.erase( algo );     \
+    );                                                                  \
+  }                                                                     \
+                                                                        \
+  /* Get a list of registered implementation names for this algorithm type */ \
+  void vital_algorithm_##type##_registered_names( unsigned int *length, \
+                                                  char ***names )       \
+  {                                                                     \
+    STANDARD_CATCH(                                                     \
+      "C::algorithm::" #type "::registered_names", NULL,                \
+      std::vector<std::string> name_list =                              \
+        kwiver::vital::algo::type::registered_names();                  \
+      kwiver::vital_c::make_string_list( name_list, *length, *names );  \
+    );                                                                  \
+  }                                                                     \
+                                                                        \
+  /** Get the configuration for a named algorithm in the given config */ \
+  void                                                                  \
+  vital_algorithm_##type##_get_type_config( char const *name,           \
+                                            vital_algorithm_t const *algo, \
+                                            vital_config_block_t *cb,   \
+                                            vital_error_handle_t *eh )  \
+  {                                                                     \
+    STANDARD_CATCH(                                                     \
+      "C::algorithm::" #type "::get_type_config", eh,                   \
+      /* Checking algo ptr in order to allow getting a raw config when given \
+       * NULL                                                           \
+       */                                                               \
+      kwiver::vital::algo::type##_sptr algo_sptr;                       \
+      if( algo )                                                        \
+      {                                                                 \
         algo_sptr = kwiver::vital_c::ALGORITHM_##type##_SPTR_CACHE.get( algo ); \
-      }                                                                         \
-      else                                                                      \
-      {                                                                         \
-        algo_sptr = kwiver::vital::algo::type##_sptr();                         \
-      }                                                                         \
-      kwiver::vital::algo::type::get_nested_algo_configuration(                 \
-        name,                                                                   \
-        kwiver::vital_c::CONFIG_BLOCK_SPTR_CACHE.get( cb ),                     \
-        algo_sptr                                                               \
-      );                                                                        \
-    );                                                                          \
-  }                                                                             \
-                                                                                \
-  /** Set algorithm properties based on a named configuration in the config */  \
-  void                                                                          \
-  vital_algorithm_##type##_set_type_config( char const *name,                   \
-                                            vital_config_block_t const *cb,     \
-                                            vital_algorithm_t **algo,           \
-                                            vital_error_handle_t *eh )          \
-  {                                                                             \
-    STANDARD_CATCH(                                                             \
-      "C::algorithm::" #type "::set_type_config", eh,                           \
-      kwiver::vital::algo::type##_sptr algo_sptr;                               \
-      if( *algo )                                                               \
-      {                                                                         \
+      }                                                                 \
+      else                                                              \
+      {                                                                 \
+        algo_sptr = kwiver::vital::algo::type##_sptr();                 \
+      }                                                                 \
+      kwiver::vital::algo::type::get_nested_algo_configuration(         \
+        name,                                                           \
+        kwiver::vital_c::CONFIG_BLOCK_SPTR_CACHE.get( cb ),             \
+        algo_sptr                                                       \
+      );                                                                \
+    );                                                                  \
+  }                                                                     \
+                                                                        \
+  /** Set algorithm properties based on a named configuration in the config */ \
+  void                                                                  \
+  vital_algorithm_##type##_set_type_config( char const *name,           \
+                                            vital_config_block_t const *cb, \
+                                            vital_algorithm_t **algo,   \
+                                            vital_error_handle_t *eh )  \
+  {                                                                     \
+    STANDARD_CATCH(                                                     \
+      "C::algorithm::" #type "::set_type_config", eh,                   \
+      kwiver::vital::algo::type##_sptr algo_sptr;                       \
+      if( *algo )                                                       \
+      {                                                                 \
         algo_sptr = kwiver::vital_c::ALGORITHM_##type##_SPTR_CACHE.get( *algo ); \
-<<<<<<< HEAD
       }                                                                 \
       kwiver::vital::algo::type *orig_ptr = algo_sptr.get();            \
       kwiver::vital::algo::type::set_nested_algo_configuration(         \
@@ -177,9 +176,8 @@
         kwiver::vital_c::CONFIG_BLOCK_SPTR_CACHE.get( cb ),             \
         algo_sptr                                                       \
       );                                                                \
-      /* If underlying pointer changed, destroy the old instance and register \
-       * the new one.                                                   \
-       */                                                               \
+      /* If underlying pointer changed, destroy the old instance and register */ \
+      /* the new one.  */                                               \
       if( orig_ptr != algo_sptr.get() )                                 \
       {                                                                 \
         if( orig_ptr )                                                  \
@@ -207,79 +205,6 @@
       );                                                                \
     );                                                                  \
     return false;                                                       \
-  }                                                                     \
-
-=======
-      }                                                                         \
-      kwiver::vital::algo::type *orig_ptr = algo_sptr.get();                    \
-      kwiver::vital::algo::type::set_nested_algo_configuration(                 \
-        name,                                                                   \
-        kwiver::vital_c::CONFIG_BLOCK_SPTR_CACHE.get( cb ),                     \
-        algo_sptr                                                               \
-      );                                                                        \
-      /* If underlying pointer changed, destroy the old instance and register
-       * the new one.
-       */                                                                       \
-      if( orig_ptr != algo_sptr.get() )                                         \
-      {                                                                         \
-        if( orig_ptr )                                                          \
-        {                                                                       \
-          kwiver::vital_c::ALGORITHM_SPTR_CACHE.erase( orig_ptr );              \
-          kwiver::vital_c::ALGORITHM_##type##_SPTR_CACHE.erase( orig_ptr );     \
-        }                                                                       \
-        kwiver::vital_c::ALGORITHM_SPTR_CACHE.store( algo_sptr );               \
-        kwiver::vital_c::ALGORITHM_##type##_SPTR_CACHE.store( algo_sptr );      \
-        *algo = reinterpret_cast<vital_algorithm_t*>( algo_sptr.get() );        \
-      }                                                                         \
-    );                                                                          \
-  }                                                                             \
-                                                                                \
-  /** Check the configuration with respect to this algorithm type */            \
-  bool                                                                          \
-  vital_algorithm_##type##_check_type_config( char const *name,                 \
-                                              vital_config_block_t const *cb,   \
-                                              vital_error_handle_t *eh )        \
-  {                                                                             \
-    STANDARD_CATCH(                                                             \
-      "C::algorithm::" #type "::check_type_config", eh,                         \
-      return kwiver::vital::algo::type::check_nested_algo_configuration(        \
-        name,                                                                   \
-        kwiver::vital_c::CONFIG_BLOCK_SPTR_CACHE.get( cb )                      \
-      );                                                                        \
-    );                                                                          \
-    return false;                                                               \
-  }                                                                             \
-                                                                                \
-  /* ==================================================================== */    \
-  /* Functions on algorithm instances                                     */    \
-  /* -------------------------------------------------------------------- */    \
-                                                                                \
-  /* Clone the given algorithm instance */                                      \
-  vital_algorithm_t* vital_algorithm_##type##_clone( vital_algorithm_t const *algo, \
-                                                     vital_error_handle_t *eh ) \
-  {                                                                             \
-    STANDARD_CATCH(                                                             \
-      "C::algorithm::" #type "::clone", eh,                                     \
-      if( algo )                                                                \
-      {                                                                         \
-        kwiver::vital::algo::type##_sptr new_sptr =                             \
-          std::dynamic_pointer_cast<kwiver::vital::algo::type>(                 \
-            kwiver::vital_c::ALGORITHM_##type##_SPTR_CACHE.get( algo )->clone() \
-          );                                                                    \
-        if( new_sptr )                                                          \
-        {                                                                       \
-          kwiver::vital_c::ALGORITHM_SPTR_CACHE.store( new_sptr );              \
-          kwiver::vital_c::ALGORITHM_##type##_SPTR_CACHE.store( new_sptr );     \
-          return reinterpret_cast<vital_algorithm_t*>(new_sptr.get());          \
-        }                                                                       \
-        else                                                                    \
-        {                                                                       \
-          throw "Failed to clone instance of type '" #type "'";                 \
-        }                                                                       \
-      }                                                                         \
-    );                                                                          \
-    return 0;                                                                   \
   }
->>>>>>> d45b3ded
 
 #endif // VITAL_C_HELPERS_ALGORITHM_H_