--- conflicted
+++ resolved
@@ -151,24 +151,6 @@
   types/vector.h
   types/uuid.h
 
-<<<<<<< HEAD
-  util/any_converter.h
-  util/bounded_buffer.h
-  util/data_stream_reader.cxx
-  util/demangle.h
-  util/enumerate_matrix.h
-  util/enumerate_matrix.h
-  util/get_paths.h
-  util/transform_image.h
-  util/string_editor.h
-  util/string_format.h
-  util/timer.h
-
-  plugin_loader/plugin_factory.h
-  plugin_loader/plugin_manager.h
-=======
-
->>>>>>> 1c0c6600
 )
 
 # ----------------------
