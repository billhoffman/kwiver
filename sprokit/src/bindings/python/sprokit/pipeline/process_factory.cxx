/*ckwg +29
 * Copyright 2011-2013 by Kitware, Inc.
 * All rights reserved.
 *
 * Redistribution and use in source and binary forms, with or without
 * modification, are permitted provided that the following conditions are met:
 *
 *  * Redistributions of source code must retain the above copyright notice,
 *    this list of conditions and the following disclaimer.
 *
 *  * Redistributions in binary form must reproduce the above copyright notice,
 *    this list of conditions and the following disclaimer in the documentation
 *    and/or other materials provided with the distribution.
 *
 *  * Neither name of Kitware, Inc. nor the names of any contributors may be used
 *    to endorse or promote products derived from this software without specific
 *    prior written permission.
 *
 * THIS SOFTWARE IS PROVIDED BY THE COPYRIGHT HOLDERS AND CONTRIBUTORS ``AS IS''
 * AND ANY EXPRESS OR IMPLIED WARRANTIES, INCLUDING, BUT NOT LIMITED TO, THE
 * IMPLIED WARRANTIES OF MERCHANTABILITY AND FITNESS FOR A PARTICULAR PURPOSE
 * ARE DISCLAIMED. IN NO EVENT SHALL THE AUTHORS OR CONTRIBUTORS BE LIABLE FOR
 * ANY DIRECT, INDIRECT, INCIDENTAL, SPECIAL, EXEMPLARY, OR CONSEQUENTIAL
 * DAMAGES (INCLUDING, BUT NOT LIMITED TO, PROCUREMENT OF SUBSTITUTE GOODS OR
 * SERVICES; LOSS OF USE, DATA, OR PROFITS; OR BUSINESS INTERRUPTION) HOWEVER
 * CAUSED AND ON ANY THEORY OF LIABILITY, WHETHER IN CONTRACT, STRICT LIABILITY,
 * OR TORT (INCLUDING NEGLIGENCE OR OTHERWISE) ARISING IN ANY WAY OUT OF THE USE
 * OF THIS SOFTWARE, EVEN IF ADVISED OF THE POSSIBILITY OF SUCH DAMAGE.
 */

/**
 * \file process_factory.cxx
 *
 * \brief Python bindings for \link sprokit::process_factory\endlink.
 */

#include <sprokit/pipeline/process.h>
#include <sprokit/pipeline/process_cluster.h>
#include <sprokit/pipeline/process_factory.h>

#include <sprokit/python/util/python_exceptions.h>
#include <sprokit/python/util/python_gil.h>
#include <sprokit/python/util/python_threading.h>

#include <vital/plugin_loader/plugin_manager.h>
#include <vital/vital_foreach.h>

#include <boost/python/suite/indexing/vector_indexing_suite.hpp>
#include <boost/python/class.hpp>
#include <boost/python/module.hpp>
#include <boost/python/object.hpp>
#include <boost/python/wrapper.hpp>
#include <boost/python/def.hpp>

#ifdef WIN32
 // Windows get_pointer const volatile workaround
namespace boost
{
  template <> inline sprokit::process const volatile*
  get_pointer(class sprokit::process const volatile* p)
  {
    return p;
  }
  template <> inline sprokit::process_cluster const volatile*
  get_pointer(class sprokit::process_cluster const volatile* p)
  {
    return p;
  }
}
#endif

using namespace boost::python;

static void register_process( sprokit::process::type_t const& type,
                              sprokit::process::description_t const& desc,
                              object obj );

static bool is_process_loaded( const std::string& name );
static void mark_process_loaded( const std::string& name );
static std::string get_description( const std::string& name );
static std::vector< std::string > process_names();

// ==================================================================
BOOST_PYTHON_MODULE(process_factory)
{
  class_<sprokit::process::description_t>("ProcessDescription"
    , "The type for a description of a process type.");
  class_<kwiver::vital::plugin_manager::module_t>("ProcessModule"
    , "The type for a process module name.");

  class_<sprokit::process, sprokit::process_t, kwiver::vital::noncopyable>("Process"
    , "The base class of processes."
    , no_init)
    .def("configure", &sprokit::process::configure
      , "Configures the process.")
    .def("init", &sprokit::process::init
      , "Initializes the process.")
    .def("reset", &sprokit::process::reset
      , "Resets the process.")
    .def("step", &sprokit::process::step
      , "Steps the process for one iteration.")
    .def("properties", &sprokit::process::properties
      , "Returns the properties on the process.")
    .def("connect_input_port", &sprokit::process::connect_input_port
      , (arg("port"), arg("edge"))
      , "Connects the given edge to the input port.")
    .def("connect_output_port", &sprokit::process::connect_output_port
      , (arg("port"), arg("edge"))
      , "Connects the given edge to the output port.")
    .def("input_ports", &sprokit::process::input_ports
      , "Returns a list of input ports on the process.")
    .def("output_ports", &sprokit::process::output_ports
      , "Returns a list of output ports on the process.")
    .def("input_port_info", &sprokit::process::input_port_info
      , (arg("port"))
      , "Returns information about the given input port.")
    .def("output_port_info", &sprokit::process::output_port_info
      , (arg("port"))
      , "Returns information about the given output port.")
    .def("set_input_port_type", &sprokit::process::set_input_port_type
      , (arg("port"), arg("new_type"))
      , "Sets the type for an input port.")
    .def("set_output_port_type", &sprokit::process::set_output_port_type
      , (arg("port"), arg("new_type"))
      , "Sets the type for an output port.")
    .def("available_config", &sprokit::process::available_config
      , "Returns a list of available configuration keys for the process.")
    .def("available_tunable_config", &sprokit::process::available_tunable_config
      , "Returns a list of available tunable configuration keys for the process.")
    .def("config_info", &sprokit::process::config_info
      , (arg("config"))
      , "Returns information about the given configuration key.")
    .def("name", &sprokit::process::name
      , "Returns the name of the process.")
    .def("type", &sprokit::process::type
      , "Returns the type of the process.")
    .def_readonly("property_no_threads", &sprokit::process::property_no_threads)
    .def_readonly("property_no_reentrancy", &sprokit::process::property_no_reentrancy)
    .def_readonly("property_unsync_input", &sprokit::process::property_unsync_input)
    .def_readonly("property_unsync_output", &sprokit::process::property_unsync_output)
    .def_readonly("port_heartbeat", &sprokit::process::port_heartbeat)
    .def_readonly("config_name", &sprokit::process::config_name)
    .def_readonly("config_type", &sprokit::process::config_type)
    .def_readonly("type_any", &sprokit::process::type_any)
    .def_readonly("type_none", &sprokit::process::type_none)
    .def_readonly("type_data_dependent", &sprokit::process::type_data_dependent)
    .def_readonly("type_flow_dependent", &sprokit::process::type_flow_dependent)
    .def_readonly("flag_output_const", &sprokit::process::flag_output_const)
    .def_readonly("flag_input_static", &sprokit::process::flag_input_static)
    .def_readonly("flag_input_mutable", &sprokit::process::flag_input_mutable)
    .def_readonly("flag_input_nodep", &sprokit::process::flag_input_nodep)
    .def_readonly("flag_required", &sprokit::process::flag_required)
  ;

  class_<sprokit::processes_t>("Processes"
    , "A collection of processes.")
    .def(vector_indexing_suite<sprokit::processes_t>())
  ;

  class_<sprokit::process_cluster, sprokit::process_cluster_t, bases<sprokit::process>,
         kwiver::vital::noncopyable>("ProcessCluster"
    , "The base class of process clusters."
    , no_init);

  def("is_process_module_loaded", &is_process_loaded
      , (arg("module"))
      , "Returns True if the module has already been loaded, False otherwise.");

  def("mark_process_module_as_loaded", &mark_process_loaded
      , (arg("module"))
      , "Marks a module as loaded.");

  def("add_process", &register_process
      , (arg("type"), arg("description"), arg("ctor"))
      , "Registers a function which creates a process of the given type.");

  def("create_process", &sprokit::create_process
      , (arg("type"), arg("config") = kwiver::vital::config_block::empty_config())
      , "Creates a new process of the given type.");



<<<<<<< HEAD
  //+ convert this to process_factory
  class_<sprokit::process_factory, sprokit::process_factory, kwiver::vital::noncopyable>("ProcessFactory"
    , "A registry of all known process types."
    , no_init)
  ;
=======
  // ------------------------------------------------------------------
  class_<sprokit::process_factory, sprokit::process_factory, boost::noncopyable>("ProcessFactory"
    , "The process factory.."
    , no_init);

  def("is_process_module_loaded", &is_process_loaded
      , (arg("module"))
      , "Returns True if the module has already been loaded, False otherwise.");

  def("mark_process_module_as_loaded", &mark_process_loaded
      , (arg("module"))
      , "Marks a module as loaded.");

  def("add_process", &register_process
      , (arg("type"), arg("description"), arg("ctor"))
      , "Registers a function which creates a process of the given type.");

  def("create_process", &sprokit::create_process
      , (arg("type"), arg("config") = kwiver::vital::config_block::empty_config())
      , "Creates a new process of the given type.");

  def("description", &get_description
      , (arg("type"))
      , "Returns description for the process");

  def("types", &process_names
      , "Returns list of process names" );
>>>>>>> 54d73abb
}


// ==================================================================
class python_process_wrapper
  : sprokit::python::python_threading
{
public:
  python_process_wrapper( object obj );
  ~python_process_wrapper();

  sprokit::process_t operator()( kwiver::vital::config_block_sptr const& config );


private:
  object const m_obj;
};


// ------------------------------------------------------------------
void
register_process( sprokit::process::type_t const&        type,
                  sprokit::process::description_t const& desc,
                  object                                 obj )
{
  sprokit::python::python_gil const gil;

  (void)gil;

  python_process_wrapper const wrap( obj );

  kwiver::vital::plugin_manager& vpm = kwiver::vital::plugin_manager::instance();
  sprokit::process::type_t derived_type = "python::";
  auto fact = vpm.add_factory( new sprokit::process_factory( derived_type + type, // derived type name string
                                                             typeid( sprokit::process ).name(),
                                                             wrap ) );

  fact->add_attribute( kwiver::vital::plugin_factory::PLUGIN_NAME, type )
    .add_attribute( kwiver::vital::plugin_factory::PLUGIN_MODULE_NAME, "python-runtime" )
    .add_attribute( kwiver::vital::plugin_factory::PLUGIN_DESCRIPTION, desc )
    ;
}


// ------------------------------------------------------------------
bool is_process_loaded( const std::string& name )
{
  kwiver::vital::plugin_manager& vpm = kwiver::vital::plugin_manager::instance();
  return vpm.is_module_loaded( name );
}


// ------------------------------------------------------------------
void mark_process_loaded( const std::string& name )
{
  kwiver::vital::plugin_manager& vpm = kwiver::vital::plugin_manager::instance();
  vpm.mark_module_as_loaded( name );
}


// ------------------------------------------------------------------
std::string get_description( const std::string& type )
{
  typedef kwiver::vital::implementation_factory_by_name< sprokit::process > proc_factory;
  proc_factory ifact;

  kwiver::vital::plugin_factory_handle_t a_fact;
  SPROKIT_PYTHON_TRANSLATE_EXCEPTION(
    a_fact = ifact.find_factory( type );
    )

  std::string buf = "-- Not Set --";
  a_fact->get_attribute( kwiver::vital::plugin_factory::PLUGIN_DESCRIPTION, buf );

  return buf;
}


// ------------------------------------------------------------------
std::vector< std::string > process_names()
{
  kwiver::vital::plugin_manager& vpm = kwiver::vital::plugin_manager::instance();
  auto fact_list = vpm.get_factories<sprokit::process>();

  std::vector<std::string> name_list;
  VITAL_FOREACH( auto fact, fact_list )
  {
    std::string buf;
    if (fact->get_attribute( kwiver::vital::plugin_factory::PLUGIN_NAME, buf ))
    {
      name_list.push_back( buf );
    }
  } // end foreach

  return name_list;
}

// ------------------------------------------------------------------
python_process_wrapper
  ::python_process_wrapper( object obj )
  : m_obj( obj )
{
}


python_process_wrapper
  ::~python_process_wrapper()
{
}


sprokit::process_t
python_process_wrapper
  ::operator()( kwiver::vital::config_block_sptr const& config )
{
  sprokit::python::python_gil const gil;

  (void)gil;

  object proc;

  SPROKIT_PYTHON_HANDLE_EXCEPTION( proc = m_obj( config ) )

  return extract< sprokit::process_t > ( proc );
}<|MERGE_RESOLUTION|>--- conflicted
+++ resolved
@@ -178,17 +178,8 @@
       , (arg("type"), arg("config") = kwiver::vital::config_block::empty_config())
       , "Creates a new process of the given type.");
 
-
-
-<<<<<<< HEAD
-  //+ convert this to process_factory
+  // ------------------------------------------------------------------
   class_<sprokit::process_factory, sprokit::process_factory, kwiver::vital::noncopyable>("ProcessFactory"
-    , "A registry of all known process types."
-    , no_init)
-  ;
-=======
-  // ------------------------------------------------------------------
-  class_<sprokit::process_factory, sprokit::process_factory, boost::noncopyable>("ProcessFactory"
     , "The process factory.."
     , no_init);
 
@@ -214,7 +205,6 @@
 
   def("types", &process_names
       , "Returns list of process names" );
->>>>>>> 54d73abb
 }
 
 
