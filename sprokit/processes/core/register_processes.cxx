--- conflicted
+++ resolved
@@ -198,12 +198,13 @@
                        "Draws border around detected objects in the set using the selected algorithm." );
   fact->add_attribute( kwiver::vital::plugin_factory::PLUGIN_VERSION, "1.0" );
 
-<<<<<<< HEAD
   fact = vpm.ADD_PROCESS( kwiver::split_image_process );
   fact->add_attribute( kwiver::vital::plugin_factory::PLUGIN_NAME, "split_image" );
   fact->add_attribute( kwiver::vital::plugin_factory::PLUGIN_MODULE_NAME, module_name );
-  fact->add_attribute( kwiver::vital::plugin_factory::PLUGIN_DESCRIPTION, "Split a image into multiple smaller images." );
-=======
+  fact->add_attribute( kwiver::vital::plugin_factory::PLUGIN_DESCRIPTION,
+                       "Split a image into multiple smaller images." );
+  fact->add_attribute( kwiver::vital::plugin_factory::PLUGIN_VERSION, "1.0" );
+
   fact = vpm.ADD_PROCESS( kwiver::track_descriptor_input_process );
   fact->add_attribute( kwiver::vital::plugin_factory::PLUGIN_NAME, "track_descriptor_input" );
   fact->add_attribute( kwiver::vital::plugin_factory::PLUGIN_MODULE_NAME, module_name );
@@ -216,7 +217,6 @@
   fact->add_attribute( kwiver::vital::plugin_factory::PLUGIN_MODULE_NAME, module_name );
   fact->add_attribute( kwiver::vital::plugin_factory::PLUGIN_DESCRIPTION,
                        "Writes track descriptor sets to an output file. All descriptors are written to the same file." );
->>>>>>> d18c61ab
   fact->add_attribute( kwiver::vital::plugin_factory::PLUGIN_VERSION, "1.0" );
 
   // - - - - - - - - - - - - - - - - - - - - - - -
